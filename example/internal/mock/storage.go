--- conflicted
+++ resolved
@@ -210,8 +210,7 @@
 	return nil
 }
 
-<<<<<<< HEAD
-func (s *AuthStorage) GetUserinfoFromToken(ctx context.Context, _, _ string) (oidc.UserInfoSetter, error) {
+func (s *AuthStorage) GetUserinfoFromToken(ctx context.Context, _, _, _ string) (oidc.UserInfoSetter, error) {
 	return s.GetUserinfoFromScopes(ctx, "", "", []string{})
 }
 func (s *AuthStorage) GetUserinfoFromScopes(_ context.Context, _, _ string, _ []string) (oidc.UserInfoSetter, error) {
@@ -223,33 +222,6 @@
 	userinfo.SetName("Test")
 	userinfo.AppendClaims("private_claim", "test")
 	return userinfo, nil
-=======
-func (s *AuthStorage) GetUserinfoFromToken(ctx context.Context, _, _, _ string) (*oidc.Userinfo, error) {
-	return s.GetUserinfoFromScopes(ctx, "", []string{})
-}
-func (s *AuthStorage) GetUserinfoFromScopes(_ context.Context, _ string, _ []string) (*oidc.Userinfo, error) {
-	return &oidc.Userinfo{
-		Subject: a.GetSubject(),
-		Address: &oidc.UserinfoAddress{
-			StreetAddress: "Hjkhkj 789\ndsf",
-		},
-		UserinfoEmail: oidc.UserinfoEmail{
-			Email:         "test",
-			EmailVerified: true,
-		},
-		UserinfoPhone: oidc.UserinfoPhone{
-			PhoneNumber:         "sadsa",
-			PhoneNumberVerified: true,
-		},
-		UserinfoProfile: oidc.UserinfoProfile{
-			UpdatedAt: time.Now(),
-		},
-		// Claims: map[string]interface{}{
-		// 	"test": "test",
-		// 	"hkjh": "",
-		// },
-	}, nil
->>>>>>> 9943f202
 }
 
 type ConfClient struct {
