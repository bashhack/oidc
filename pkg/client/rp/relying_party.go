package rp

import (
	"context"
	"encoding/base64"
	"errors"
	"fmt"
	"net/http"
	"net/url"
	"time"

	"github.com/google/uuid"
	"golang.org/x/oauth2"
	"gopkg.in/square/go-jose.v2"

	"github.com/zitadel/oidc/v3/pkg/client"
	httphelper "github.com/zitadel/oidc/v3/pkg/http"
	"github.com/zitadel/oidc/v3/pkg/oidc"
)

const (
	idTokenKey = "id_token"
	stateParam = "state"
	pkceCode   = "pkce"
)

var ErrUserInfoSubNotMatching = errors.New("sub from userinfo does not match the sub from the id_token")

// RelyingParty declares the minimal interface for oidc clients
type RelyingParty interface {
	// OAuthConfig returns the oauth2 Config
	OAuthConfig() *oauth2.Config

	// Issuer returns the issuer of the oidc config
	Issuer() string

	// IsPKCE returns if authorization is done using `Authorization Code Flow with Proof Key for Code Exchange (PKCE)`
	IsPKCE() bool

	// CookieHandler returns a http cookie handler used for various state transfer cookies
	CookieHandler() *httphelper.CookieHandler

	// HttpClient returns a http client used for calls to the openid provider, e.g. calling token endpoint
	HttpClient() *http.Client

	// IsOAuth2Only specifies whether relaying party handles only oauth2 or oidc calls
	IsOAuth2Only() bool

	// Signer is used if the relaying party uses the JWT Profile
	Signer() jose.Signer

	// GetEndSessionEndpoint returns the endpoint to sign out on a IDP
	GetEndSessionEndpoint() string

	// GetRevokeEndpoint returns the endpoint to revoke a specific token
	GetRevokeEndpoint() string

	// UserinfoEndpoint returns the userinfo
	UserinfoEndpoint() string

	// GetDeviceAuthorizationEndpoint returns the enpoint which can
	// be used to start a DeviceAuthorization flow.
	GetDeviceAuthorizationEndpoint() string

	// IDTokenVerifier returns the verifier used for oidc id_token verification
	IDTokenVerifier() *IDTokenVerifier
	// ErrorHandler returns the handler used for callback errors

	ErrorHandler() func(http.ResponseWriter, *http.Request, string, string, string)
}

type ErrorHandler func(w http.ResponseWriter, r *http.Request, errorType string, errorDesc string, state string)

var DefaultErrorHandler ErrorHandler = func(w http.ResponseWriter, r *http.Request, errorType string, errorDesc string, state string) {
	http.Error(w, errorType+": "+errorDesc, http.StatusInternalServerError)
}

type relyingParty struct {
	issuer            string
	DiscoveryEndpoint string
	endpoints         Endpoints
	oauthConfig       *oauth2.Config
	oauth2Only        bool
	pkce              bool

	httpClient    *http.Client
	cookieHandler *httphelper.CookieHandler

	errorHandler    func(http.ResponseWriter, *http.Request, string, string, string)
	idTokenVerifier *IDTokenVerifier
	verifierOpts    []VerifierOption
	signer          jose.Signer
}

func (rp *relyingParty) OAuthConfig() *oauth2.Config {
	return rp.oauthConfig
}

func (rp *relyingParty) Issuer() string {
	return rp.issuer
}

func (rp *relyingParty) IsPKCE() bool {
	return rp.pkce
}

func (rp *relyingParty) CookieHandler() *httphelper.CookieHandler {
	return rp.cookieHandler
}

func (rp *relyingParty) HttpClient() *http.Client {
	return rp.httpClient
}

func (rp *relyingParty) IsOAuth2Only() bool {
	return rp.oauth2Only
}

func (rp *relyingParty) Signer() jose.Signer {
	return rp.signer
}

func (rp *relyingParty) UserinfoEndpoint() string {
	return rp.endpoints.UserinfoURL
}

func (rp *relyingParty) GetDeviceAuthorizationEndpoint() string {
	return rp.endpoints.DeviceAuthorizationURL
}

func (rp *relyingParty) GetEndSessionEndpoint() string {
	return rp.endpoints.EndSessionURL
}

func (rp *relyingParty) GetRevokeEndpoint() string {
	return rp.endpoints.RevokeURL
}

func (rp *relyingParty) IDTokenVerifier() *IDTokenVerifier {
	if rp.idTokenVerifier == nil {
		rp.idTokenVerifier = NewIDTokenVerifier(rp.issuer, rp.oauthConfig.ClientID, NewRemoteKeySet(rp.httpClient, rp.endpoints.JKWsURL), rp.verifierOpts...)
	}
	return rp.idTokenVerifier
}

func (rp *relyingParty) ErrorHandler() func(http.ResponseWriter, *http.Request, string, string, string) {
	if rp.errorHandler == nil {
		rp.errorHandler = DefaultErrorHandler
	}
	return rp.errorHandler
}

// NewRelyingPartyOAuth creates an (OAuth2) RelyingParty with the given
// OAuth2 Config and possible configOptions
// it will use the AuthURL and TokenURL set in config
func NewRelyingPartyOAuth(config *oauth2.Config, options ...Option) (RelyingParty, error) {
	rp := &relyingParty{
		oauthConfig: config,
		httpClient:  httphelper.DefaultHTTPClient,
		oauth2Only:  true,
	}

	for _, optFunc := range options {
		if err := optFunc(rp); err != nil {
			return nil, err
		}
	}

	// avoid races by calling these early
	_ = rp.IDTokenVerifier() // sets idTokenVerifier
	_ = rp.ErrorHandler()    // sets errorHandler

	return rp, nil
}

// NewRelyingPartyOIDC creates an (OIDC) RelyingParty with the given
// issuer, clientID, clientSecret, redirectURI, scopes and possible configOptions
// it will run discovery on the provided issuer and use the found endpoints
func NewRelyingPartyOIDC(ctx context.Context, issuer, clientID, clientSecret, redirectURI string, scopes []string, options ...Option) (RelyingParty, error) {
	rp := &relyingParty{
		issuer: issuer,
		oauthConfig: &oauth2.Config{
			ClientID:     clientID,
			ClientSecret: clientSecret,
			RedirectURL:  redirectURI,
			Scopes:       scopes,
		},
		httpClient: httphelper.DefaultHTTPClient,
		oauth2Only: false,
	}

	for _, optFunc := range options {
		if err := optFunc(rp); err != nil {
			return nil, err
		}
	}
	discoveryConfiguration, err := client.Discover(ctx, rp.issuer, rp.httpClient, rp.DiscoveryEndpoint)
	if err != nil {
		return nil, err
	}
	endpoints := GetEndpoints(discoveryConfiguration)
	rp.oauthConfig.Endpoint = endpoints.Endpoint
	rp.endpoints = endpoints

	// avoid races by calling these early
	_ = rp.IDTokenVerifier() // sets idTokenVerifier
	_ = rp.ErrorHandler()    // sets errorHandler

	return rp, nil
}

// Option is the type for providing dynamic options to the relyingParty
type Option func(*relyingParty) error

func WithCustomDiscoveryUrl(url string) Option {
	return func(rp *relyingParty) error {
		rp.DiscoveryEndpoint = url
		return nil
	}
}

// WithCookieHandler set a `CookieHandler` for securing the various redirects
func WithCookieHandler(cookieHandler *httphelper.CookieHandler) Option {
	return func(rp *relyingParty) error {
		rp.cookieHandler = cookieHandler
		return nil
	}
}

// WithPKCE sets the RP to use PKCE (oauth2 code challenge)
// it also sets a `CookieHandler` for securing the various redirects
// and exchanging the code challenge
func WithPKCE(cookieHandler *httphelper.CookieHandler) Option {
	return func(rp *relyingParty) error {
		rp.pkce = true
		rp.cookieHandler = cookieHandler
		return nil
	}
}

// WithHTTPClient provides the ability to set an http client to be used for the relaying party and verifier
func WithHTTPClient(client *http.Client) Option {
	return func(rp *relyingParty) error {
		rp.httpClient = client
		return nil
	}
}

func WithErrorHandler(errorHandler ErrorHandler) Option {
	return func(rp *relyingParty) error {
		rp.errorHandler = errorHandler
		return nil
	}
}

func WithVerifierOpts(opts ...VerifierOption) Option {
	return func(rp *relyingParty) error {
		rp.verifierOpts = opts
		return nil
	}
}

// WithClientKey specifies the path to the key.json to be used for the JWT Profile Client Authentication on the token endpoint
//
// deprecated: use WithJWTProfile(SignerFromKeyPath(path)) instead
func WithClientKey(path string) Option {
	return WithJWTProfile(SignerFromKeyPath(path))
}

// WithJWTProfile creates a signer used for the JWT Profile Client Authentication on the token endpoint
// When creating the signer, be sure to include the KeyID in the SigningKey.
// See client.NewSignerFromPrivateKeyByte for an example.
func WithJWTProfile(signerFromKey SignerFromKey) Option {
	return func(rp *relyingParty) error {
		signer, err := signerFromKey()
		if err != nil {
			return err
		}
		rp.signer = signer
		return nil
	}
}

type SignerFromKey func() (jose.Signer, error)

func SignerFromKeyPath(path string) SignerFromKey {
	return func() (jose.Signer, error) {
		config, err := client.ConfigFromKeyFile(path)
		if err != nil {
			return nil, err
		}
		return client.NewSignerFromPrivateKeyByte([]byte(config.Key), config.KeyID)
	}
}

func SignerFromKeyFile(fileData []byte) SignerFromKey {
	return func() (jose.Signer, error) {
		config, err := client.ConfigFromKeyFileData(fileData)
		if err != nil {
			return nil, err
		}
		return client.NewSignerFromPrivateKeyByte([]byte(config.Key), config.KeyID)
	}
}

func SignerFromKeyAndKeyID(key []byte, keyID string) SignerFromKey {
	return func() (jose.Signer, error) {
		return client.NewSignerFromPrivateKeyByte(key, keyID)
	}
}

// AuthURL returns the auth request url
// (wrapping the oauth2 `AuthCodeURL`)
func AuthURL(state string, rp RelyingParty, opts ...AuthURLOpt) string {
	authOpts := make([]oauth2.AuthCodeOption, 0)
	for _, opt := range opts {
		authOpts = append(authOpts, opt()...)
	}
	return rp.OAuthConfig().AuthCodeURL(state, authOpts...)
}

// AuthURLHandler extends the `AuthURL` method with a http redirect handler
// including handling setting cookie for secure `state` transfer.
// Custom paramaters can optionally be set to the redirect URL.
func AuthURLHandler(stateFn func() string, rp RelyingParty, urlParam ...URLParamOpt) http.HandlerFunc {
	return func(w http.ResponseWriter, r *http.Request) {
		opts := make([]AuthURLOpt, len(urlParam))
		for i, p := range urlParam {
			opts[i] = AuthURLOpt(p)
		}

		state := stateFn()
		if err := trySetStateCookie(w, state, rp); err != nil {
			http.Error(w, "failed to create state cookie: "+err.Error(), http.StatusUnauthorized)
			return
		}
		if rp.IsPKCE() {
			codeChallenge, err := GenerateAndStoreCodeChallenge(w, rp)
			if err != nil {
				http.Error(w, "failed to create code challenge: "+err.Error(), http.StatusUnauthorized)
				return
			}
			opts = append(opts, WithCodeChallenge(codeChallenge))
		}

		http.Redirect(w, r, AuthURL(state, rp, opts...), http.StatusFound)
	}
}

// GenerateAndStoreCodeChallenge generates a PKCE code challenge and stores its verifier into a secure cookie
func GenerateAndStoreCodeChallenge(w http.ResponseWriter, rp RelyingParty) (string, error) {
	codeVerifier := base64.RawURLEncoding.EncodeToString([]byte(uuid.New().String()))
	if err := rp.CookieHandler().SetCookie(w, pkceCode, codeVerifier); err != nil {
		return "", err
	}
	return oidc.NewSHACodeChallenge(codeVerifier), nil
}

// CodeExchange handles the oauth2 code exchange, extracting and validating the id_token
// returning it parsed together with the oauth2 tokens (access, refresh)
func CodeExchange[C oidc.IDClaims](ctx context.Context, code string, rp RelyingParty, opts ...CodeExchangeOpt) (tokens *oidc.Tokens[C], err error) {
	ctx = context.WithValue(ctx, oauth2.HTTPClient, rp.HttpClient())
	codeOpts := make([]oauth2.AuthCodeOption, 0)
	for _, opt := range opts {
		codeOpts = append(codeOpts, opt()...)
	}

	token, err := rp.OAuthConfig().Exchange(ctx, code, codeOpts...)
	if err != nil {
		return nil, err
	}

	if rp.IsOAuth2Only() {
		return &oidc.Tokens[C]{Token: token}, nil
	}

	idTokenString, ok := token.Extra(idTokenKey).(string)
	if !ok {
		return nil, errors.New("id_token missing")
	}

	idToken, err := VerifyTokens[C](ctx, token.AccessToken, idTokenString, rp.IDTokenVerifier())
	if err != nil {
		return nil, err
	}

	return &oidc.Tokens[C]{Token: token, IDTokenClaims: idToken, IDToken: idTokenString}, nil
}

type CodeExchangeCallback[C oidc.IDClaims] func(w http.ResponseWriter, r *http.Request, tokens *oidc.Tokens[C], state string, rp RelyingParty)

// CodeExchangeHandler extends the `CodeExchange` method with a http handler
// including cookie handling for secure `state` transfer
// and optional PKCE code verifier checking.
// Custom paramaters can optionally be set to the token URL.
func CodeExchangeHandler[C oidc.IDClaims](callback CodeExchangeCallback[C], rp RelyingParty, urlParam ...URLParamOpt) http.HandlerFunc {
	return func(w http.ResponseWriter, r *http.Request) {
		state, err := tryReadStateCookie(w, r, rp)
		if err != nil {
			http.Error(w, "failed to get state: "+err.Error(), http.StatusUnauthorized)
			return
		}
		params := r.URL.Query()
		if params.Get("error") != "" {
			rp.ErrorHandler()(w, r, params.Get("error"), params.Get("error_description"), state)
			return
		}
		codeOpts := make([]CodeExchangeOpt, len(urlParam))
		for i, p := range urlParam {
			codeOpts[i] = CodeExchangeOpt(p)
		}

		if rp.IsPKCE() {
			codeVerifier, err := rp.CookieHandler().CheckCookie(r, pkceCode)
			if err != nil {
				http.Error(w, "failed to get code verifier: "+err.Error(), http.StatusUnauthorized)
				return
			}
			codeOpts = append(codeOpts, WithCodeVerifier(codeVerifier))
		}
		if rp.Signer() != nil {
			assertion, err := client.SignedJWTProfileAssertion(rp.OAuthConfig().ClientID, []string{rp.Issuer()}, time.Hour, rp.Signer())
			if err != nil {
				http.Error(w, "failed to build assertion: "+err.Error(), http.StatusUnauthorized)
				return
			}
			codeOpts = append(codeOpts, WithClientAssertionJWT(assertion))
		}
		tokens, err := CodeExchange[C](r.Context(), params.Get("code"), rp, codeOpts...)
		if err != nil {
			http.Error(w, "failed to exchange token: "+err.Error(), http.StatusUnauthorized)
			return
		}
		callback(w, r, tokens, state, rp)
	}
}

type CodeExchangeUserinfoCallback[C oidc.IDClaims] func(w http.ResponseWriter, r *http.Request, tokens *oidc.Tokens[C], state string, provider RelyingParty, info *oidc.UserInfo)

// UserinfoCallback wraps the callback function of the CodeExchangeHandler
// and calls the userinfo endpoint with the access token
// on success it will pass the userinfo into its callback function as well
func UserinfoCallback[C oidc.IDClaims](f CodeExchangeUserinfoCallback[C]) CodeExchangeCallback[C] {
	return func(w http.ResponseWriter, r *http.Request, tokens *oidc.Tokens[C], state string, rp RelyingParty) {
		info, err := Userinfo(r.Context(), tokens.AccessToken, tokens.TokenType, tokens.IDTokenClaims.GetSubject(), rp)
		if err != nil {
			http.Error(w, "userinfo failed: "+err.Error(), http.StatusUnauthorized)
			return
		}
		f(w, r, tokens, state, rp, info)
	}
}

// Userinfo will call the OIDC Userinfo Endpoint with the provided token
func Userinfo(ctx context.Context, token, tokenType, subject string, rp RelyingParty) (*oidc.UserInfo, error) {
	req, err := http.NewRequestWithContext(ctx, http.MethodGet, rp.UserinfoEndpoint(), nil)
	if err != nil {
		return nil, err
	}
	req.Header.Set("authorization", tokenType+" "+token)
	userinfo := new(oidc.UserInfo)
	if err := httphelper.HttpRequest(rp.HttpClient(), req, &userinfo); err != nil {
		return nil, err
	}
	if userinfo.Subject != subject {
		return nil, ErrUserInfoSubNotMatching
	}
	return userinfo, nil
}

func trySetStateCookie(w http.ResponseWriter, state string, rp RelyingParty) error {
	if rp.CookieHandler() != nil {
		if err := rp.CookieHandler().SetCookie(w, stateParam, state); err != nil {
			return err
		}
	}
	return nil
}

func tryReadStateCookie(w http.ResponseWriter, r *http.Request, rp RelyingParty) (state string, err error) {
	if rp.CookieHandler() == nil {
		return r.FormValue(stateParam), nil
	}
	state, err = rp.CookieHandler().CheckQueryCookie(r, stateParam)
	if err != nil {
		return "", err
	}
	rp.CookieHandler().DeleteCookie(w, stateParam)
	return state, nil
}

type OptionFunc func(RelyingParty)

type Endpoints struct {
	oauth2.Endpoint
	IntrospectURL          string
	UserinfoURL            string
	JKWsURL                string
	EndSessionURL          string
	RevokeURL              string
	DeviceAuthorizationURL string
}

func GetEndpoints(discoveryConfig *oidc.DiscoveryConfiguration) Endpoints {
	return Endpoints{
		Endpoint: oauth2.Endpoint{
			AuthURL:   discoveryConfig.AuthorizationEndpoint,
			AuthStyle: oauth2.AuthStyleAutoDetect,
			TokenURL:  discoveryConfig.TokenEndpoint,
		},
		IntrospectURL:          discoveryConfig.IntrospectionEndpoint,
		UserinfoURL:            discoveryConfig.UserinfoEndpoint,
		JKWsURL:                discoveryConfig.JwksURI,
		EndSessionURL:          discoveryConfig.EndSessionEndpoint,
		RevokeURL:              discoveryConfig.RevocationEndpoint,
		DeviceAuthorizationURL: discoveryConfig.DeviceAuthorizationEndpoint,
	}
}

// withURLParam sets custom url paramaters.
// This is the generalized, unexported, function used by both
// URLParamOpt and AuthURLOpt.
func withURLParam(key, value string) func() []oauth2.AuthCodeOption {
	return func() []oauth2.AuthCodeOption {
		return []oauth2.AuthCodeOption{
			oauth2.SetAuthURLParam(key, value),
		}
	}
}

// withPrompt sets the `prompt` params in the auth request
// This is the generalized, unexported, function used by both
// URLParamOpt and AuthURLOpt.
func withPrompt(prompt ...string) func() []oauth2.AuthCodeOption {
	return withURLParam("prompt", oidc.SpaceDelimitedArray(prompt).Encode())
}

type URLParamOpt func() []oauth2.AuthCodeOption

// WithURLParam allows setting custom key-vale pairs
// to an OAuth2 URL.
func WithURLParam(key, value string) URLParamOpt {
	return withURLParam(key, value)
}

// WithPromptURLParam sets the `prompt` parameter in a URL.
func WithPromptURLParam(prompt ...string) URLParamOpt {
	return withPrompt(prompt...)
}

type AuthURLOpt func() []oauth2.AuthCodeOption

// WithCodeChallenge sets the `code_challenge` params in the auth request
func WithCodeChallenge(codeChallenge string) AuthURLOpt {
	return func() []oauth2.AuthCodeOption {
		return []oauth2.AuthCodeOption{
			oauth2.SetAuthURLParam("code_challenge", codeChallenge),
			oauth2.SetAuthURLParam("code_challenge_method", "S256"),
		}
	}
}

// WithPrompt sets the `prompt` params in the auth request
func WithPrompt(prompt ...string) AuthURLOpt {
	return withPrompt(prompt...)
}

type CodeExchangeOpt func() []oauth2.AuthCodeOption

// WithCodeVerifier sets the `code_verifier` param in the token request
func WithCodeVerifier(codeVerifier string) CodeExchangeOpt {
	return func() []oauth2.AuthCodeOption {
		return []oauth2.AuthCodeOption{oauth2.SetAuthURLParam("code_verifier", codeVerifier)}
	}
}

// WithClientAssertionJWT sets the `client_assertion` param in the token request
func WithClientAssertionJWT(clientAssertion string) CodeExchangeOpt {
	return func() []oauth2.AuthCodeOption {
		return client.ClientAssertionCodeOptions(clientAssertion)
	}
}

type tokenEndpointCaller struct {
	RelyingParty
}

func (t tokenEndpointCaller) TokenEndpoint() string {
	return t.OAuthConfig().Endpoint.TokenURL
}

type RefreshTokenRequest struct {
	RefreshToken        string                   `schema:"refresh_token"`
	Scopes              oidc.SpaceDelimitedArray `schema:"scope"`
	ClientID            string                   `schema:"client_id"`
	ClientSecret        string                   `schema:"client_secret"`
	ClientAssertion     string                   `schema:"client_assertion"`
	ClientAssertionType string                   `schema:"client_assertion_type"`
	GrantType           oidc.GrantType           `schema:"grant_type"`
}

<<<<<<< HEAD
func RefreshAccessToken(ctx context.Context, rp RelyingParty, refreshToken, clientAssertion, clientAssertionType string) (*oauth2.Token, error) {
=======
// RefreshAccessToken performs a token refresh. If it doesn't error, it will always
// provide a new AccessToken. It may provide a new RefreshToken, and if it does, then
// the old one should be considered invalid. It may also provide a new IDToken. The
// new IDToken can be retrieved with token.Extra("id_token").
func RefreshAccessToken(rp RelyingParty, refreshToken, clientAssertion, clientAssertionType string) (*oauth2.Token, error) {
>>>>>>> 7aa96feb
	request := RefreshTokenRequest{
		RefreshToken:        refreshToken,
		Scopes:              rp.OAuthConfig().Scopes,
		ClientID:            rp.OAuthConfig().ClientID,
		ClientSecret:        rp.OAuthConfig().ClientSecret,
		ClientAssertion:     clientAssertion,
		ClientAssertionType: clientAssertionType,
		GrantType:           oidc.GrantTypeRefreshToken,
	}
	return client.CallTokenEndpoint(ctx, request, tokenEndpointCaller{RelyingParty: rp})
}

func EndSession(ctx context.Context, rp RelyingParty, idToken, optionalRedirectURI, optionalState string) (*url.URL, error) {
	request := oidc.EndSessionRequest{
		IdTokenHint:           idToken,
		ClientID:              rp.OAuthConfig().ClientID,
		PostLogoutRedirectURI: optionalRedirectURI,
		State:                 optionalState,
	}
	return client.CallEndSessionEndpoint(ctx, request, nil, rp)
}

// RevokeToken requires a RelyingParty that is also a client.RevokeCaller.  The RelyingParty
// returned by NewRelyingPartyOIDC() meets that criteria, but the one returned by
// NewRelyingPartyOAuth() does not.
//
// tokenTypeHint should be either "id_token" or "refresh_token".
func RevokeToken(ctx context.Context, rp RelyingParty, token string, tokenTypeHint string) error {
	request := client.RevokeRequest{
		Token:         token,
		TokenTypeHint: tokenTypeHint,
		ClientID:      rp.OAuthConfig().ClientID,
		ClientSecret:  rp.OAuthConfig().ClientSecret,
	}
	if rc, ok := rp.(client.RevokeCaller); ok && rc.GetRevokeEndpoint() != "" {
		return client.CallRevokeEndpoint(ctx, request, nil, rc)
	}
	return fmt.Errorf("RelyingParty does not support RevokeCaller")
}<|MERGE_RESOLUTION|>--- conflicted
+++ resolved
@@ -599,15 +599,11 @@
 	GrantType           oidc.GrantType           `schema:"grant_type"`
 }
 
-<<<<<<< HEAD
-func RefreshAccessToken(ctx context.Context, rp RelyingParty, refreshToken, clientAssertion, clientAssertionType string) (*oauth2.Token, error) {
-=======
 // RefreshAccessToken performs a token refresh. If it doesn't error, it will always
 // provide a new AccessToken. It may provide a new RefreshToken, and if it does, then
 // the old one should be considered invalid. It may also provide a new IDToken. The
 // new IDToken can be retrieved with token.Extra("id_token").
-func RefreshAccessToken(rp RelyingParty, refreshToken, clientAssertion, clientAssertionType string) (*oauth2.Token, error) {
->>>>>>> 7aa96feb
+func RefreshAccessToken(ctx context.Context, rp RelyingParty, refreshToken, clientAssertion, clientAssertionType string) (*oauth2.Token, error) {
 	request := RefreshTokenRequest{
 		RefreshToken:        refreshToken,
 		Scopes:              rp.OAuthConfig().Scopes,
