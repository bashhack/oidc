package http

import (
	"context"
	"encoding/json"
	"fmt"
	"io"
	"log"
	"net/http"
	"net/url"
	"strings"
	"time"
)

var DefaultHTTPClient = &http.Client{
	Timeout: 30 * time.Second,
}

type Decoder interface {
	Decode(dst any, src map[string][]string) error
}

type Encoder interface {
	Encode(src any, dst map[string][]string) error
}

type FormAuthorization func(url.Values)
type RequestAuthorization func(*http.Request)

func AuthorizeBasic(user, password string) RequestAuthorization {
	return func(req *http.Request) {
		req.SetBasicAuth(url.QueryEscape(user), url.QueryEscape(password))
	}
}

<<<<<<< HEAD
func FormRequest(endpoint string, request any, encoder Encoder, authFn any) (*http.Request, error) {
=======
func FormRequest(ctx context.Context, endpoint string, request interface{}, encoder Encoder, authFn interface{}) (*http.Request, error) {
>>>>>>> 0f8a0585
	form := url.Values{}
	if err := encoder.Encode(request, form); err != nil {
		return nil, err
	}
	if fn, ok := authFn.(FormAuthorization); ok {
		fn(form)
	}
	body := strings.NewReader(form.Encode())
	req, err := http.NewRequestWithContext(ctx, http.MethodPost, endpoint, body)
	if err != nil {
		return nil, err
	}
	if fn, ok := authFn.(RequestAuthorization); ok {
		fn(req)
	}
	req.Header.Set("Content-Type", "application/x-www-form-urlencoded")
	return req, nil
}

func HttpRequest(client *http.Client, req *http.Request, response any) error {
	resp, err := client.Do(req)
	if err != nil {
		return err
	}
	defer resp.Body.Close()

	body, err := io.ReadAll(resp.Body)
	if err != nil {
		return fmt.Errorf("unable to read response body: %v", err)
	}

	if resp.StatusCode != http.StatusOK {
		return fmt.Errorf("http status not ok: %s %s", resp.Status, body)
	}

	err = json.Unmarshal(body, response)
	if err != nil {
		return fmt.Errorf("failed to unmarshal response: %v %s", err, body)
	}
	return nil
}

func URLEncodeParams(resp any, encoder Encoder) (url.Values, error) {
	values := make(map[string][]string)
	err := encoder.Encode(resp, values)
	if err != nil {
		return nil, err
	}
	return values, nil
}

func StartServer(ctx context.Context, port string) {
	server := &http.Server{Addr: port}
	go func() {
		if err := server.ListenAndServe(); err != http.ErrServerClosed {
			log.Fatalf("ListenAndServe(): %v", err)
		}
	}()

	go func() {
		<-ctx.Done()
		ctxShutdown, cancelShutdown := context.WithTimeout(context.Background(), 5*time.Second)
		defer cancelShutdown()
		err := server.Shutdown(ctxShutdown)
		if err != nil {
			log.Fatalf("Shutdown(): %v", err)
		}
	}()
}<|MERGE_RESOLUTION|>--- conflicted
+++ resolved
@@ -33,11 +33,7 @@
 	}
 }
 
-<<<<<<< HEAD
-func FormRequest(endpoint string, request any, encoder Encoder, authFn any) (*http.Request, error) {
-=======
-func FormRequest(ctx context.Context, endpoint string, request interface{}, encoder Encoder, authFn interface{}) (*http.Request, error) {
->>>>>>> 0f8a0585
+func FormRequest(ctx context.Context, endpoint string, request any, encoder Encoder, authFn any) (*http.Request, error) {
 	form := url.Values{}
 	if err := encoder.Encode(request, form); err != nil {
 		return nil, err
